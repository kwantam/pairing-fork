--- conflicted
+++ resolved
@@ -2,11 +2,8 @@
 name = "pairing-plus"
 
 # Remember to change version string in README.md.
-<<<<<<< HEAD
-version = "0.17.0"
-=======
+
 version = "0.17.1"
->>>>>>> c0a0c8fc
 authors = [
     # authors of the original pairing library
     "Sean Bowe <ewillbefull@gmail.com>",
